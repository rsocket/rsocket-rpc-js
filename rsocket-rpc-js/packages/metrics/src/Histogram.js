--- conflicted
+++ resolved
@@ -100,11 +100,7 @@
   /**
    * Return the histogram to its default values.
    */
-<<<<<<< HEAD
-  clear /* = function*/(): void {
-=======
-  clear(): void {
->>>>>>> fbe064ba
+  clear = function(): void {
     this.sample.clear();
     this.min = null;
     this.max = null;
@@ -112,7 +108,7 @@
     this.varianceM = null;
     this.varianceS = null;
     this.count = 0;
-  }
+  };
 
   /**
    * timestamp param primarily used for testing
@@ -121,11 +117,7 @@
    * @param {number} val
    * @param {?number} [timestamp]
    */
-<<<<<<< HEAD
-  update /* = function*/(val: number, timestamp?: number): void {
-=======
-  update(val: number, timestamp?: number): void {
->>>>>>> fbe064ba
+  update = function(val: number, timestamp?: number): void {
     this.count++;
     this.sample.update(val, timestamp);
     if (this.max === null) {
@@ -140,7 +132,7 @@
     }
     this.sum = this.sum === null ? val : this.sum + val;
     this.updateVariance(val);
-  }
+  };
 
   /**
    * Set the value of the Welford algorithm variance.
@@ -148,11 +140,7 @@
    * @function
    * @param {number} val
    */
-<<<<<<< HEAD
-  updateVariance /* = function*/(val: number): void {
-=======
-  updateVariance(val: number): void {
->>>>>>> fbe064ba
+  updateVariance = function(val: number): void {
     var oldVM = this.varianceM,
       oldVS = this.varianceS;
     if (this.count == 1) {
@@ -161,7 +149,7 @@
       this.varianceM = oldVM + (val - oldVM) / this.count;
       this.varianceS = oldVS + (val - oldVM) * (val - this.varianceM);
     }
-  }
+  };
 
   /**
    * Get the values for a set of percentiles.
@@ -170,11 +158,7 @@
    * @param {?number[]} [percentiles] An array of percentiles, expressed as decimals between zero and one. For example, [0.5, 0.75, 0.9, 0.99]. Default is {@link DEFAULT_PERCENTILES}.
    * @return {number[]} the values for each percentile level
    */
-<<<<<<< HEAD
-  percentiles /* = function*/(percentiles?: number[]): Object {
-=======
-  percentiles(percentiles?: number[]): Object {
->>>>>>> fbe064ba
+  percentiles = function(percentiles?: number[]): Object {
     if (!percentiles) {
       percentiles = DEFAULT_PERCENTILES;
     }
@@ -205,7 +189,7 @@
       }
     }
     return scores;
-  }
+  };
 
   /**
    * Return the average variance using the Welford algorithm.
@@ -214,13 +198,9 @@
    * @return {?number} the average variance, or null if this is undefined because the count is zero.
    * @throws {Error} a divide by zero error if this.count==1
    */
-<<<<<<< HEAD
-  variance /* = function*/(): ?number {
-=======
-  variance(): ?number {
->>>>>>> fbe064ba
+  variance = function(): ?number {
     return this.count < 1 ? null : this.varianceS / (this.count - 1);
-  }
+  };
 
   /**
    * Return the sum of squares of differences from the current mean.
@@ -228,13 +208,9 @@
    * @function
    * @return {?number} the sum of squares of differences from the current mean, or null if this is undefined because the count is zero.
    */
-<<<<<<< HEAD
-  mean /* = function*/(): ?number {
-=======
-  mean(): ?number {
->>>>>>> fbe064ba
+  mean = function(): ?number {
     return this.count == 0 ? null : this.varianceM;
-  }
+  };
 
   /**
    * Return the standard deviation, the square root of the average variance.
@@ -242,13 +218,9 @@
    * @function
    * @return {?number} the standard deviation, or null if this is undefined because the count is zero.
    */
-<<<<<<< HEAD
-  stdDev /* = function*/(): ?number {
-=======
-  stdDev(): ?number {
->>>>>>> fbe064ba
+  stdDev = function(): ?number {
     return this.count < 1 ? null : Math.sqrt(this.variance());
-  }
+  };
 
   /**
    * Return the set of values in the sample.
@@ -256,13 +228,9 @@
    * @function
    * @return {any[]} an array of the values in the sample
    */
-<<<<<<< HEAD
-  values /* = function*/(): any[] {
-=======
-  values(): any[] {
->>>>>>> fbe064ba
+  values = function(): any[] {
     return this.sample.getValues();
-  }
+  };
 
   /**
    * @function
@@ -281,11 +249,7 @@
    * @property {number} p99
    * @property {number} p999
    */
-<<<<<<< HEAD
-  toObject /* = function*/(): Object {
-=======
-  toObject(): Object {
->>>>>>> fbe064ba
+  toObject = function(): Object {
     var percentiles = this.percentiles();
     return {
       type: 'histogram',
@@ -302,5 +266,5 @@
       p99: percentiles[0.99],
       p999: percentiles[0.999],
     };
-  }
+  };
 }